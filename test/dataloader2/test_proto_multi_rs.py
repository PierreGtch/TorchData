--- conflicted
+++ resolved
@@ -122,31 +122,6 @@
                 )
                 dl.shutdown()
 
-<<<<<<< HEAD
-    def test_reading_service_pause_stop_yield(self) -> None:
-
-        # Functional Test: Confirms that `dl` will stop yielding elements after `_pause` is called
-        rs7 = PrototypeMultiProcessingReadingService(num_workers=2, worker_prefetch_cnt=0, main_prefetch_cnt=1)
-        rs8 = PrototypeMultiProcessingReadingService(num_workers=2, worker_prefetch_cnt=1, main_prefetch_cnt=0)
-        rs9 = PrototypeMultiProcessingReadingService(num_workers=2, worker_prefetch_cnt=0, main_prefetch_cnt=0)
-
-        test_rss2 = [rs7, rs8, rs9]
-        for n, rs in enumerate(test_rss2):
-            dl: DataLoader2 = DataLoader2(self.double_pause_dp, reading_service=rs)
-            res = []
-            for i, x in enumerate(dl):
-                res.append(x)
-                if i in {2}:
-                    dl.pause()
-            self.assertEqual(
-                3,
-                len(res),
-                msg=f"The test is failing for rs{n + 7}, with num_workers = {rs.num_workers}, "
-                f"worker_prefetch_cnt = {rs.worker_prefetch_cnt}, main_prefetch_cnt = {rs.main_prefetch_cnt}",
-            )
-            dl.shutdown()
-
-=======
     def test_reading_service_limit(self) -> None:
 
         rs1 = PrototypeMultiProcessingReadingService(
@@ -173,11 +148,6 @@
                 #    res.append(x)
                 # Verify that the rest of the elements can be yielded after `resume` is called
                 # self.assertEqual(list(range(self.n_elements)), sorted(res))
-
-    # TODO: Implemented in an upcoming PR
->>>>>>> 26118151
-    # def test_reading_service_snapshot(self) -> None:
-    #     pass
 
     def test_dataloader2_snapshot(self) -> None:
 
