--- conflicted
+++ resolved
@@ -6,11 +6,8 @@
 
 import io
 import itertools
-<<<<<<< HEAD
+import pickle
 import string
-=======
-import pickle
->>>>>>> 2504158a
 import unittest
 import warnings
 
