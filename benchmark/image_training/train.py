from __future__ import print_function, division

import argparse
from collections import defaultdict
import copy
import os
import time
import queue
import psutil

import torch
import torch.optim as optim
import torch.multiprocessing as multiprocessing
import torch.nn as nn
from torch.optim import lr_scheduler
from torch.utils.data import IterDataPipe
from torchvision import datasets, models, transforms

import torch.utils.data.datapipes as dp
from torch.utils.data.datapipes.utils.decoder import (
    basichandlers as decoder_basichandlers,
    imagehandler as decoder_imagehandler)

# These 2 lines is to enable importing `datapipes` and `dataloader` from current path
# Feel free to update/remove this as needed
import sys
sys.path.insert(0, '../..')
import dataloader
import datapipes
from benchmark.utils import AccMeter, AverageMeter, ProgressMeter


class TransferDatapipe(IterDataPipe):
    def __init__(self, datapipe, phase, length=-1):
        super().__init__()
        self.datapipe = datapipe
        self.transform = get_transform_api()[phase]

    def __iter__(self):
        for item in self.datapipe:
            yield (self.transform(item[0][1]), item[1][1])


class ClassesDatapipe(IterDataPipe):
    def __init__(self, datapipe):
        super().__init__()
        self.datapipe = datapipe

    def __iter__(self):
        for image, category in self.datapipe:
            yield image, category["category_id"]


cleanups = []


def cleanup_calls():
    global cleanups
    for fn, *args in cleanups:
        fn(*args)


def add_cleanup(fn, *args):
    global cleanups
    cleanups.append((fn, *args))


def insert_cleanup(idx, fn, *args):
    global cleanups
    cleanups.insert(idx, (fn, *args))


def get_progress_meters():
    pmeters = dict()
    for phase in ('train', 'val'):
        pm = ProgressMeter(prefix=phase.upper())
        pm.add_meter(AverageMeter('EpochTime', ':6.3f'))
        pm.add_meter(AverageMeter('IterTime', ':6.3f'))
        pm.add_meter(AverageMeter('DataTime', ':6.3f'))
        pm.add_meter(AverageMeter('Loss', ':.4e'))
        pm.add_meter(AccMeter('Acc', (1, 5), ':6.2f'))
        pmeters[phase] = pm
    return pmeters


def train_model(model, criterion, optimizer, scheduler,
                dataloaders, device, num_epochs=25, log_interval=500):
    pms = get_progress_meters()
    best_model_wts = copy.deepcopy(model.state_dict())
    best_acc = 0.0

    start = time.time()
    for epoch in range(num_epochs):
        # Each epoch has a training and validation phase
        for phase in ['train', 'val']:
            pm = pms[phase]
            if phase == 'train':
                model.train()
            else:
                model.eval()

            epoch_start = time.time()

            # forward
            # track history if only in train
            with torch.set_grad_enabled(phase == 'train'):

                iter_end = time.time()
                # Iterate over data.
                for idx, (inputs, labels) in enumerate(dataloaders[phase]):
                    pm.update('DataTime', time.time() - iter_end)
                    inputs = inputs.to(device)
                    labels = labels.to(device)

                    outputs = model(inputs)
                    _, preds = torch.max(outputs, 1)
                    loss = criterion(outputs, labels)

                    pm.update('Loss', loss.item(), inputs.size(0))
                    pm.update('Acc', outputs, labels)

                    # backward + optimize only if in training phase
                    if phase == 'train':
                        # zero the parameter gradients
                        optimizer.zero_grad()
                        loss.backward()
                        optimizer.step()

                    pm.update('IterTime', time.time() - iter_end)

                    if phase == 'train' and idx % log_interval == 0:
                        pm.display(epoch, idx, exclude=['EpochTime'])

                    iter_end = time.time()

            pm.update('EpochTime', time.time() - epoch_start)
            print("=" * 10)
            pm.display(epoch, exclude=['IterTime', 'DataTime'])
            print("=" * 10)

            if phase == 'train':
                scheduler.step()

            # deep copy the model
            top1_avg = pm.get_meter('Acc').get_meter('Acc@1').avg
            if phase == 'val' and top1_avg > best_acc:
                best_acc = top1_avg
                best_model_wts = copy.deepcopy(model.state_dict())

            epoch_end = time.time()

    time_elapsed = time.time() - start
    print('Training complete in {:.0f}m {:.0f}s'.format(
        time_elapsed // 60, time_elapsed % 60))
    print('Best val Acc: {:4f}'.format(best_acc))

    # load best model weights
    model.load_state_dict(best_model_wts)
    return model, pms


def get_transform_api():
    data_transforms = {
        'train': transforms.Compose([
            transforms.RandomResizedCrop(224),
            transforms.RandomHorizontalFlip(),
            transforms.ToTensor(),
            transforms.Normalize([0.485, 0.456, 0.406], [0.229, 0.224, 0.225])
        ]),
        'val': transforms.Compose([
            transforms.Resize(256),
            transforms.CenterCrop(224),
            transforms.ToTensor(),
            transforms.Normalize([0.485, 0.456, 0.406], [0.229, 0.224, 0.225])
        ]),
    }
    return data_transforms


def prepare_datapipe(data_dir, num_workers, shuffle_buffer):
    all_pipes = []
    all_workers = []

    ctx = multiprocessing.get_context('spawn')

    for i in range(num_workers):
        datapipe1_t = dp.iter.ListDirFiles(data_dir, 'train*.tar.gz')
        wrapped_dp1_t = datapipes.iter.IterDatasetWrapper(datapipe1_t)
        shard_dp1_t = datapipes.iter.SimpleSharding(wrapped_dp1_t)
        shard_dp1_t.sharding_settings(num_workers, i)
        datapipe2_t = dp.iter.LoadFilesFromDisk(shard_dp1_t)
        datapipe3_t = dp.iter.ReadFilesFromTar(datapipe2_t)
        datapipe4_t = dp.iter.RoutedDecoder(
            datapipe3_t, handlers=[decoder_imagehandler('pilrgb'), decoder_basichandlers])
        datapipe5_t = dp.iter.GroupByKey(datapipe4_t, group_size=2)
        transfered_dp_t = TransferDatapipe(datapipe5_t, 'train')
        wrapped_trans_dp_t = datapipes.iter.IterDatasetWrapper(transfered_dp_t)
        (process, req_queue, res_queue) = dataloader.eventloop.SpawnProcessForDataPipeline(
            ctx, wrapped_trans_dp_t)
        process.start()

        all_workers.append(process)
        local_datapipe = datapipes.iter.QueueWrapper(req_queue, res_queue)
        all_pipes.append(local_datapipe)

        def clean_me(req_queue, res_queue, process):
            req_queue.put(datapipes.nonblocking.StopIteratorRequest())
            value = res_queue.get()
            process.join()

        add_cleanup(clean_me, req_queue, res_queue, process)

    joined_dp_t = datapipes.iter.GreedyJoin(*all_pipes)
    shuffled_dp_t = dp.iter.Shuffle(joined_dp_t, buffer_size=shuffle_buffer)
    final_dp_t = ClassesDatapipe(shuffled_dp_t)


    datapipe1_v = dp.iter.ListDirFiles(data_dir, 'val*.tar.gz')
    datapipe2_v = dp.iter.LoadFilesFromDisk(datapipe1_v)
    datapipe3_v = dp.iter.ReadFilesFromTar(datapipe2_v)
    datapipe4_v = dp.iter.RoutedDecoder(
        datapipe3_v, handlers=[decoder_imagehandler('pilrgb'), decoder_basichandlers])
    datapipe5_v = dp.iter.GroupByKey(datapipe4_v, group_size=2)
    datapipe6_v = TransferDatapipe(datapipe5_v, 'val')
    final_dp_v = ClassesDatapipe(datapipe6_v)

    return {'train': final_dp_t, 'val': final_dp_v}


def prepare_dataset(data_dir):
    data_transforms = get_transform_api()
    image_datasets = {x: datasets.ImageFolder(os.path.join(data_dir, x), data_transforms[x]) for x in ['train', 'val']}
    return image_datasets


def _get_categoryid(json_obj):
    return json_obj["category_id"]


def prepare_webdataset(data_dir, shuffle_buffer, decoder="pil"):
    try:
        import webdataset as wds
    except ImportError:
        raise RuntimeError("Webdataset is required to be installed for benchmark.")

    image_datasets = {}
    tar_files = defaultdict(list)
    for root, dirs, files in os.walk(data_dir):
        for file in files:
            for phase in ("train", "val"):
                if file.endswith(".tar.gz") and file.startswith(phase):
                    tar_files[phase].append(os.path.join(root, file))

    for phase in ["train", "val"]:
        # Default buffer size 8192 for each file, not shuffle in each shard
        ds = wds.WebDataset(tar_files[phase], shardshuffle=False)
        # Yield dict{"__key__": fname, "png": image_data, "json": json_data}

        if phase == 'train' and shuffle_buffer > 0:
            ds = ds.shuffle(shuffle_buffer)

        ds = ds.decode(decoder) \
               .to_tuple("jpg;png", "json") \
               .map_tuple(get_transform_api()[phase], _get_categoryid)
        image_datasets[phase] = ds

    return image_datasets


def resource_monitor_loop(parent_pid, msg_queue, logfile_pathname):

    def should_stop(msg_queue):
        try:
            msg = msg_queue.get(block=False)
            if msg == "STOP":
                return True
            return False
        except queue.Empty:
            return False
        except Exception as e:
            print("Monitor process crashed due to ", e)
            raise e

    logfile = open(logfile_pathname, 'w')

    monitor_pid = os.getpid()
    processes = {}

    # give 1 sec for system warm up
    time.sleep(1)
    while True:
        if should_stop(msg_queue):
            break
        try:
            cpu_all = 0.0
            mem_all = 0.0
            if parent_pid not in processes:
                processes[parent_pid] = psutil.Process(parent_pid)
            main_process = processes[parent_pid]

            logfile.write("Time:," + str(int(time.time())) + ",")
            logfile.write("Main Process:," + str(parent_pid) + ",")
            cpu_p = main_process.cpu_percent()
            logfile.write("CPU:," + str(cpu_p) + ",")
            mem_p = main_process.memory_full_info().rss
            logfile.write("MEM:," + str(mem_p / 1024.0 ** 3) + "G,")
            cpu_all = cpu_all + cpu_p
            mem_all = mem_all + mem_p

            count = 0
            children = main_process.children(recursive=True)
            for child in children:
                cid = child.pid
                if cid == monitor_pid:
                    continue
                if cid not in processes:
                    processes[cid] = psutil.Process(cid)
                c_process = processes[cid]
                logfile.write("SubProcess " + str(count) + ":," + str(cid) + ",")
                cpu_p = c_process.cpu_percent()
                logfile.write("CPU:," + str(cpu_p) + ",")
                mem_p = c_process.memory_full_info().rss
                logfile.write("MEM:," + str(mem_p / 1024.0 ** 3) + "G,")
                cpu_all = cpu_all + cpu_p
                mem_all = mem_all + mem_p
                count = count + 1

            logfile.write("CPU_ALL:," + str(cpu_all) + ",")
            logfile.write("MEM_ALL:," + str(mem_all / 1024.0 ** 3) + "G\n")
            logfile.flush()
            # sleep 1 sec before next monitoring cycle
            time.sleep(1)
        except Exception as e:
            # it is possible that when training is done, some of the child processes (works) are completed
            # while this loop is still runnig, so we simply passed such exceptions.
            pass
    logfile.close()

def start_resource_monitor(logfile_pathname):
    print("Creating resource monitor and log file", logfile_pathname)
    ctx = multiprocessing.get_context('spawn')
    pid = os.getpid()
    msg_queue = ctx.Queue()
    process = ctx.Process(target=resource_monitor_loop, args=(pid,msg_queue, logfile_pathname))
    process.start()

    def clean_helper(process, msg_queue):
        msg_queue.put("STOP")
        process.join()
        print("Resource monitor stopped")
    # it is really doesn't matter, but logically we should put this 1st item in the cleaning queue
    insert_cleanup(0, clean_helper, process, msg_queue)


def main(args):
    root = args.root
    num_workers = args.num_of_workers if args.num_of_workers is not None else 2
    if args.dataset:
        image_datasets = prepare_dataset(root)
        num_of_classes = len(image_datasets['train'].classes)
        dl_shuffle = args.shuffle_buffer > 0
    elif args.datapipe:
        image_datasets = prepare_datapipe(root, num_workers, args.shuffle_buffer)
        # We want to compare classic DataSet with N workers with DataPipes
        # which use N separate processes (self managed, so DataLoader is not
        # allowed to spawn anything)
        num_workers = 0
        num_of_classes = args.num_of_labels
        assert num_of_classes
        dl_shuffle = False
    else:
<<<<<<< HEAD
        image_datasets = prepare_datapipe(root, num_workers)
        # We want to compare classic DataSet with N workers with DataPipes
        # which use N separate processes (self managed, so DataLoader is not
        # allowed to spawn anything)
        num_workers = 0
=======
        image_datasets = prepare_webdataset(root, args.shuffle_buffer)
>>>>>>> bea68ad3
        num_of_classes = args.num_of_labels
        assert num_of_classes
        dl_shuffle = False

<<<<<<< HEAD
    dataloaders = {x: torch.utils.data.DataLoader(image_datasets[x], batch_size=1, shuffle=dl_shuffle, num_workers=num_workers) for x in ['train', 'val']}
    #dataset_sizes = {x: len(image_datasets[x]) for x in ['train', 'val']}
    dataset_sizes = {x: 0 for x in ['train', 'val']}
    class_names = image_datasets['train'].classes
=======
    dataloaders = {'train': torch.utils.data.DataLoader(image_datasets['train'], batch_size=1,
                                                        shuffle=dl_shuffle, num_workers=num_workers),
                   'val': torch.utils.data.DataLoader(image_datasets['val'], batch_size=1,
                                                      shuffle=False, num_workers=num_workers)
                   }
>>>>>>> bea68ad3

    device = torch.device("cuda:0" if torch.cuda.is_available() else "cpu")

    model_ft = models.resnet18(pretrained=True)
    num_ftrs = model_ft.fc.in_features
    model_ft.fc = nn.Linear(num_ftrs, num_of_classes)
    model_ft = model_ft.to(device)
    criterion = nn.CrossEntropyLoss()
    # Observe that all parameters are being optimized
    optimizer_ft = optim.SGD(model_ft.parameters(), lr=0.001, momentum=0.9)
    # Decay LR by a factor of 0.1 every 7 epochs
    exp_lr_scheduler = lr_scheduler.StepLR(optimizer_ft, step_size=7, gamma=0.1)

    if args.resource_monitor_file:
        start_resource_monitor(args.resource_monitor_file)

    model_ft, pms = train_model(model_ft, criterion, optimizer_ft, exp_lr_scheduler,
                                dataloaders, device, args.num_epochs, args.log_interval)
    if args.file_path is not None:
        torch.save({
            'state_dict': model_ft.state_dict(),
            'train_statistic': pms['train'].get_state(),
            'val_statistic': pms['val'].get_state(),
        }, args.file_path)


if __name__ == "__main__":
    parser = argparse.ArgumentParser(description="Datapipe Benchmark Script")
    group = parser.add_mutually_exclusive_group(required=True)
    group.add_argument("-ds", "--dataset", action="store_true",
                       help="use dataset for training if set")
    group.add_argument("-dp", "--datapipe", action="store_true",
                       help="use datapipe for training if set")
    group.add_argument("-wds", "--webdataset", action="store_true",
                       help="use webdataset for training if set")
    parser.add_argument("-r", "--root", required=True, help="root dir of images")
    parser.add_argument("-n", "--num_of_labels", type=int,
                        help="required for datapipe or webdataset")
    parser.add_argument("-nk", "--num_of_workers", type=int, help="number of workers")
    parser.add_argument("-s", "--shuffle-buffer", type=int, default=100,
                        help="size of buffer for shuffle. shuffling is enabled as "
                        "default, and it can be disabled by setting buffer to 0")
    parser.add_argument("-ep", "--num-epochs", type=int, default=5,
                        help="number of epochs")
    parser.add_argument("--log-interval", type=int, default=500,
                        help="number of batches to wait before logging training status")
    parser.add_argument("-f", "--file-path", type=str,
                        help="file path to save the best model and statistics")
    parser.add_argument("-rmf", "--resource-monitor-file", nargs="?", type=str,
                        default="", const="./resource_usage.csv",
                        help="path and name of resource monitor log file, default is `./resource_usage.csv`")

    main(parser.parse_args())

    cleanup_calls()<|MERGE_RESOLUTION|>--- conflicted
+++ resolved
@@ -369,31 +369,16 @@
         assert num_of_classes
         dl_shuffle = False
     else:
-<<<<<<< HEAD
-        image_datasets = prepare_datapipe(root, num_workers)
-        # We want to compare classic DataSet with N workers with DataPipes
-        # which use N separate processes (self managed, so DataLoader is not
-        # allowed to spawn anything)
-        num_workers = 0
-=======
         image_datasets = prepare_webdataset(root, args.shuffle_buffer)
->>>>>>> bea68ad3
         num_of_classes = args.num_of_labels
         assert num_of_classes
         dl_shuffle = False
 
-<<<<<<< HEAD
-    dataloaders = {x: torch.utils.data.DataLoader(image_datasets[x], batch_size=1, shuffle=dl_shuffle, num_workers=num_workers) for x in ['train', 'val']}
-    #dataset_sizes = {x: len(image_datasets[x]) for x in ['train', 'val']}
-    dataset_sizes = {x: 0 for x in ['train', 'val']}
-    class_names = image_datasets['train'].classes
-=======
     dataloaders = {'train': torch.utils.data.DataLoader(image_datasets['train'], batch_size=1,
                                                         shuffle=dl_shuffle, num_workers=num_workers),
                    'val': torch.utils.data.DataLoader(image_datasets['val'], batch_size=1,
                                                       shuffle=False, num_workers=num_workers)
                    }
->>>>>>> bea68ad3
 
     device = torch.device("cuda:0" if torch.cuda.is_available() else "cpu")
 
