--- conflicted
+++ resolved
@@ -8,17 +8,14 @@
 import types
 import warnings
 
+from collections import deque
 from functools import partial
-from typing import Callable
+from typing import Callable, Deque, List
 
 from torch.utils.data import IterDataPipe
 from torchdata.dataloader2 import communication
-<<<<<<< HEAD
-from torchdata.dataloader2.graph import list_dps, traverse_dps
-=======
-from torchdata.dataloader2.graph import DataPipe
+from torchdata.dataloader2.graph import DataPipe, list_dps, traverse_dps
 from torchdata.dataloader2.utils import WorkerInfo
->>>>>>> 60002d4c
 
 DEFAULT_NON_BLOCKING_SLEEP = 0.001
 
@@ -274,11 +271,12 @@
 
     def __init__(self, datapipes):
         # TODO(VitalyFedyunin): Consider combining _IterateQueueDataPipes and QueueWrapper
-        # into one class, which supports any number of queues.
+        #                       into one class, which supports any number of queues.
+        for dp in datapipes:
+            if not isinstance(dp, communication.iter.QueueWrapper):
+                raise Exception("Source datapipes should be an instance of iter.QueueWrapper")
         self.datapipes = datapipes
-        for dp in self.datapipes:
-            if not isinstance(dp, QueueWrapper):
-                raise Exception("Source datapipes should be an instance of iter.QueueWrapper")
+        self.res_buffers: List[Deque] = [deque() for _ in range(len(datapipes))]
 
     def __iter__(self):
         total_pipes = len(self.datapipes)
@@ -291,7 +289,11 @@
         while cnt_disabled_pipes < total_pipes:
             for idx in range(total_pipes):
                 if not disabled_pipe[idx]:
-                    response = self.datapipes[idx].protocol.get_response_next(block=True)
+                    # Check if buffer of the DataPipe is empty, if not, yield one before requesting next
+                    if len(self.res_buffers[idx]):
+                        response = self.res_buffers[idx].popleft()
+                    else:
+                        response = self.datapipes[idx].protocol.get_response_next(block=True)
                     if isinstance(response, communication.messages.StopIterationResponse):
                         disabled_pipe[idx] = True
                         cnt_disabled_pipes += 1
@@ -300,10 +302,16 @@
                         raise communication.iter.InvalidStateResetRequired
                     if isinstance(response, communication.messages.TerminateResponse):
                         raise communication.iter.TerminateRequired
-                    self.datapipes[idx].protocol.request_next()
+                    if len(self.res_buffers[idx]) == 0:  # Only request if buffer is empty
+                        self.datapipes[idx].protocol.request_next()
                     yield response.value
 
     def reset(self):
+        # TODO: The first first loop was removed by #919, confirm if they are still necessary
+        # Collect all existing requests results to clear queues
+        for dp in self.datapipes:
+            if dp.protocol.waiting_for_response():
+                dp.protocol.get_response_next(block=True)
         # NonBlocking DataPipes do not reset automatically, have to do it manually
         for dp in self.datapipes:
             dp.reset_iterator()
@@ -315,10 +323,16 @@
         for worker_id, dp in enumerate(self.datapipes):
             worker_info = WorkerInfo(num_workers, worker_id)
             dp.protocol.request_reset_epoch(partial(reset_fn, worker_info=worker_info))
-            while True:
-                try:
-                    dp.protocol.get_response_reset_epoch()
-                    break
-                except communication.protocol.EmptyQueue:
-                    if NonBlocking.not_available_hook is not None:
-                        NonBlocking.not_available_hook()+
+    def request_pause(self):
+        # Store results of pending requests
+        for idx, dp in enumerate(self.datapipes):
+            if dp.protocol.waiting_for_response():
+                res = dp.protocol.get_response_next(block=True)
+                self.res_buffers[idx].append(res)
+        for dp in self.datapipes:
+            dp.pause()
+
+    def request_resume(self):
+        for dp in self.datapipes:
+            dp.resume()