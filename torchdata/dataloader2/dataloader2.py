--- conflicted
+++ resolved
@@ -393,8 +393,8 @@
             else:
                 self.reading_service._resume()
                 self._is_paused = False
-<<<<<<< HEAD
-        else:
+        # TODO: the condition should be `else` once `self._datapipe_iter.resume()` is no longer used
+        elif self._datapipe_iter is None or not hasattr(self._datapipe_iter, "resume"):
             warnings.warn("ReadingService doesn't support resume.")
 
     def _get_naive_datapipe_snapshot(self):
@@ -421,9 +421,4 @@
         self.reading_service._restore_naive_datapipe_snapshot(n_samples_yielded, initial_seed)
         # TODO: I might want to skip `initialize_iteration` after this????
 
-        # TODO: Integrate this with the existing API? Is anyone using these at the moment?
-=======
-        # TODO: the condition should be `else` once `self._datapipe_iter.resume()` is no longer used
-        elif self._datapipe_iter is None or not hasattr(self._datapipe_iter, "resume"):
-            warnings.warn("ReadingService doesn't support resume.")
->>>>>>> 6a6fda05
+        # TODO: Integrate this with the existing API? Is anyone using these at the moment?