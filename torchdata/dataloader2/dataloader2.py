--- conflicted
+++ resolved
@@ -118,11 +118,6 @@
         """
         self.limit_counter = 0
         self.limit_threshold = num_batches
-<<<<<<< HEAD
-=======
-        if self.dataloader._datapipe_iter and hasattr(self.dataloader._datapipe_iter, "limit"):
-            self.dataloader._datapipe_iter.limit(num_batches)  # type: ignore[attr-defined]
->>>>>>> 08da4f78
 
     def __getattr__(self, name):
         """
