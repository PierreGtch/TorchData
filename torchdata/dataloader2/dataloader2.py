# Copyright (c) Meta Platforms, Inc. and affiliates.
# All rights reserved.
#
# This source code is licensed under the BSD-style license found in the
# LICENSE file in the root directory of this source tree.
import pickle
import warnings

import warnings

from dataclasses import dataclass
from typing import Any, Dict, Generic, Iterable, Iterator, Optional, TypeVar, Union

from torchdata.dataloader2.adapter import Adapter
from torchdata.dataloader2.error import PauseIteration
from torchdata.dataloader2.graph._serialization import clone, DataPipe, deserialize_datapipe, serialize_datapipe
from torchdata.dataloader2.random import SeedGenerator
from torchdata.dataloader2.random.seed_generator import _UINT64_UPPER_BOUND
from torchdata.dataloader2.reading_service import CheckpointableReadingServiceInterface, ReadingServiceInterface

T_co = TypeVar("T_co", covariant=True)
SERIALIZED_DATAPIPE_KEY_NAME = "serialized_datapipe"
READING_SERVICE_STATE_KEY_NAME = "reading_service_state"
INITIAL_SEED_GEN_STATE_KEY_NAME = "initial_seed_gen_state"


@dataclass
class ConcurrencySpec:
    num_workers: int
    timeout: Optional[int] = None
    prefetch_factor: int = 2
    persistent_workers: bool = False


class DataLoader2Iterator(Iterator[T_co]):
    r"""
    An iterator wrapper returned by ``DataLoader2``'s ``__iter__` method. It delegates method/attribute calls
    to the DataPipe iterator object.

    The purpose of this wrapper object is to track the validity of an iterator to enforce the single iterator per
    ``DataLoader2`` constraint, and to finalize iteration/shutdown when necessary.
    """

    def __init__(self, dataloader: "DataLoader2", iterator_id: int):
        self.dataloader = dataloader
        self.iterator_id = iterator_id
        self.limit_counter: Optional[int] = None
        self.limit_threshold: Optional[int] = None

    def __next__(self) -> T_co:
        if self.iterator_id == self.dataloader.valid_iterator_id:
            self.dataloader._reset_iter = True
            try:
                if self.dataloader._is_paused:
                    raise PauseIteration("DataLoader2 has been paused. `resume` must be called before continuing.")
                else:
                    next_val = next(self.dataloader._datapipe_iter)  # type: ignore[arg-type]
                    if self.limit_threshold is not None:
                        self.limit_counter = self.limit_counter + 1  # type: ignore[operator]
                    return next_val
            except PauseIteration:  # This can be used for raising `StopIteration` without `finalize_iteration`
                raise StopIteration
            except StopIteration:
                if self.dataloader.reading_service is not None:
                    self.dataloader.reading_service.finalize_iteration()
                raise
            except Exception:
                if self.dataloader:
                    self.dataloader.shutdown()
                raise
            finally:
                # Call `pause` if threshold is reached
                if (
                    not self.dataloader._is_paused
                    and self.limit_threshold is not None
                    and self.limit_counter >= self.limit_threshold  # type: ignore[operator]
                ):
                    self._pause()
        else:  # `iterator_id` is not valid
            if self.dataloader.reading_service is not None:
                self.dataloader.reading_service.finalize_iteration()
            raise RuntimeError(
                "This iterator has been invalidated because another iterator has been created "
                "from the same DataLoader2.\n"
                "This may be caused multiple references to the same DataLoader2. "
                "For feedback regarding this single iterator per DataLoader2 constraint, feel free "
                "to comment on this issue: https://github.com/pytorch/data/issues/45."
            )

    def _pause(self) -> None:
        r"""
        Pauses ``DataLoader2`` by halting its threads and ensure that its state remains unchanged,
        allowing ``DataLoader2`` to safely perform snapshotting and similar operations afterwards.

        The ``limit_counter`` is also reset to ``0``.
        """
        self.dataloader._pause()
        self.limit_counter = 0

    def resume(self) -> None:
        r"""
        Restarts the threads within ``DataLoader2`` and allows it to yield additional batches.
        """
        self.dataloader._resume()
<<<<<<< HEAD
=======
        if self.dataloader._datapipe_iter and hasattr(self.dataloader._datapipe_iter, "resume"):
            self.dataloader._datapipe_iter.resume()  # type: ignore[attr-defined]
>>>>>>> 73d3aa92

    def limit(self, num_batches: Optional[int]) -> None:
        """
        Pauses ``DataLoader2`` from yielding additional batches after ``num_batches`` has been yielded. The count
        begins after this method is invoked (i.e. previously yielded batches do not count towards the threshold).

        While paused, ``DataLoader2``'s threads are halted and its state remains unchanged,
        allowing ``DataLoader2`` to safely perform snapshotting and similar operations.
        After ``DataLoader2`` is paused, ``resume()`` must be called before it can start yielding again.

        Note:
            ``limit_threshold`` persists after ``pause`` and ``resume``. Use ``.limit(None)`` to remove it.

        Args:
            num_batches: Number of batches after which the DataLoader2 will pause, use ``None`` to remove the limit
        """
        self.limit_counter = 0
        self.limit_threshold = num_batches
<<<<<<< HEAD
=======
        if self.dataloader._datapipe_iter and hasattr(self.dataloader._datapipe_iter, "limit"):
            self.dataloader._datapipe_iter.limit()  # type: ignore[attr-defined]
>>>>>>> 73d3aa92

    def __getattr__(self, name):
        """
        To delegate operations to ``dataloader._datapipe_iter``.
        """
        if "dataloader" not in self.__dict__ or self.dataloader._datapipe_iter is None:
            raise AttributeError
        return getattr(self.dataloader._datapipe_iter, name)


class DataLoader2(Generic[T_co]):
    r"""
    ``DataLoader2`` is used to optimize and execute the given ``DataPipe`` graph
    based on ``ReadingService`` and ``Adapter`` functions, with support for

    - Dynamic sharding for multiprocess and distributed data loading
    - Multiple backend ``ReadingServices``
    - ``DataPipe`` graph in-place modification like shuffle control, memory pinning, etc.
    - Snapshot the state of data-preprocessing pipeline (WIP)

    Args:
        datapipe (``IterDataPipe`` or ``MapDataPipe``): ``DataPipe`` from which to load the data. A deepcopy of this
            datapipe will be made during initialization, allowing the input to be re-used in a different ``DataLoader2``
            without sharing states. Input ``None`` can only be used if ``load_state_dict`` is called
            right after the creation of the DataLoader.
        datapipe_adapter_fn (``Iterable[Adapter]`` or ``Adapter``, optional): ``Adapter`` function(s) that
            will be applied to the DataPipe (default: ``None``).
        reading_service (ReadingServiceInterface, optional): defines how ``DataLoader2`` should execute operations over
            the ``DataPipe``, e.g. multiprocessing/distributed (default: ``None``). A deepcopy of this will be
            created during initialization, allowing the ReadingService to be re-used in a different
            ``DataLoader2`` without sharing states.
    """

    def __init__(
        self,
        datapipe: Optional[DataPipe],
        datapipe_adapter_fn: Optional[Union[Iterable[Adapter], Adapter]] = None,
        reading_service: Optional[ReadingServiceInterface] = None,
    ) -> None:
        self.datapipe = clone(datapipe) if datapipe is not None else None
        self._adapted: bool = False
        self._datapipe_iter: Optional[Iterator[T_co]] = None
        self._reset_iter: bool = True  # Sets to `False` when `__iter__` runs, and `True` when `__next__` is called
        # TODO(630): Some ReadingServices might want to validate adapters, we can add this feature
        if datapipe_adapter_fn is None:
            self.datapipe_adapter_fns = None
        elif isinstance(datapipe_adapter_fn, Iterable):
            self.datapipe_adapter_fns = datapipe_adapter_fn
        else:
            self.datapipe_adapter_fns = [datapipe_adapter_fn]
        self.reading_service = clone(reading_service)
        self.reading_service_state: Optional[bytes] = None  # is not `None` when `load_state_dict` is called
        self._terminated: bool = False
        self.valid_iterator_id: Optional[int] = None
        self._is_paused = False

        if self.datapipe is not None and self.datapipe_adapter_fns is not None:
            for adapter_fn in self.datapipe_adapter_fns:
                self.datapipe = adapter_fn(self.datapipe)
        self._datapipe_before_reading_service_adapt: DataPipe = clone(self.datapipe)
        self._seed_generator: SeedGenerator = SeedGenerator()
        self._seed: Optional[int] = None
        self._reset_seed: bool = True
        # Seed generator as of beginning of each epoch
        self._initial_seed_generator: SeedGenerator = clone(self._seed_generator)
        self._skip_iteration_seeding: bool = False

    def __iter__(self) -> DataLoader2Iterator[T_co]:
        r"""
        Return a singleton iterator from the ``DataPipe`` graph adapted by ``ReadingService``.
        ``DataPipe`` will be restored if the serialized state is provided to construct
        ``DataLoader2``. And, ``initialize_iteration`` and ``finalize_iterator`` will be
        invoked at the beginning and end of the iteration correspondingly.
        """
        if self.datapipe is None:
            raise RuntimeError("Please provide datapipe or use load_state_dict to load datapipe from state")

        if self._terminated:
            raise RuntimeError("Cannot iterate over the DataLoader as it has already been shut down")

        if self._reset_iter:
            if self._seed:
                if self._reset_seed:
                    self._seed_generator.seed(self._seed)
                    self._reset_seed = False
            elif self._skip_iteration_seeding:
                self._skip_iteration_seeding = False
            else:
                self._seed_generator.seed()

            # Saving initial seed generator state
            self._initial_seed_generator = clone(self._seed_generator)

            if not self._adapted and self.reading_service is not None:
                if self.reading_service_state is None:
                    self.datapipe = self.reading_service.initialize(self.datapipe)
                else:
                    if not isinstance(self.reading_service, CheckpointableReadingServiceInterface):
                        raise TypeError("Cannot restore from non-checkpointable reading service")
                    self.datapipe = self.reading_service.restore(self.datapipe, self.reading_service_state)
                self._adapted = True

            if self.reading_service is not None:
                iter_reset_fn = self.reading_service.initialize_iteration(self._seed_generator)
                if iter_reset_fn:
                    self.datapipe = iter_reset_fn(self.datapipe)

            self._datapipe_iter = iter(self.datapipe)
            self._reset_iter = False

        self.valid_iterator_id = 0 if self.valid_iterator_id is None else self.valid_iterator_id + 1
        return DataLoader2Iterator(self, self.valid_iterator_id)

    def seed(self, seed: int) -> None:
        r"""
        Set random seed for DataLoader2 to control determinism.

        Args:
            seed: Random uint64 seed
        """
        if seed >= _UINT64_UPPER_BOUND:
            raise ValueError(f"Expected an uint64 seed, but got {seed}.")
        self._seed = seed
        self._reset_seed = True
        self._skip_iteration_seeding = False

    def __del__(self) -> None:
        self.shutdown()

    def shutdown(self) -> None:
        r"""
        Shuts down ``ReadingService`` and clean up iterator.
        """
        try:
            if not self._reset_iter:
                self._reset_iter = True
                self._datapipe_iter = None
            if not self._terminated:
                if self.reading_service is not None:
                    self.reading_service.finalize_iteration()
                    self.reading_service.finalize()
                self._terminated = True
        # Ignore AttributeError in case any attribute has been removed before `__del__`
        except AttributeError:
            pass

    def __enter__(self) -> "DataLoader2[T_co]":
        return self

    def __exit__(self, exc_type, exc_value, traceback) -> None:
        self.shutdown()

    def state_dict(self) -> Dict[str, Any]:
        r"""
        Return a dictionary to represent the state of data-processing pipeline with keys:

        - ``serialized_datapipe``:Serialized ``DataPipe`` before ``ReadingService`` adaption.
        - ``reading_service_state``: The state of ``ReadingService`` and adapted ``DataPipe``.
        """
        reading_service_state = None
        if self.reading_service is not None and isinstance(self.reading_service, CheckpointableReadingServiceInterface):
            reading_service_state = self.reading_service.checkpoint()

        # Serialize datapipe after applying adapters and before reading service adaption
        serialized_datapipe = serialize_datapipe(self._datapipe_before_reading_service_adapt)
        serialized_initial_seed_generator = pickle.dumps(self._initial_seed_generator)

        return {
            SERIALIZED_DATAPIPE_KEY_NAME: serialized_datapipe,
            READING_SERVICE_STATE_KEY_NAME: reading_service_state,
            INITIAL_SEED_GEN_STATE_KEY_NAME: serialized_initial_seed_generator,
        }

    @classmethod
    def from_state(
        cls,
        state: Dict[str, Any],
        reading_service: CheckpointableReadingServiceInterface,
        restore_initial_seed_generator: bool = False,
    ) -> "DataLoader2[T_co]":
        """
        Create new ``DataLoader2`` with ``DataPipe`` graph and ``ReadingService`` restored
        from the serialized state.
        """
        serialized_datapipe = state[SERIALIZED_DATAPIPE_KEY_NAME]
        reading_service_state = state[READING_SERVICE_STATE_KEY_NAME]

        data_loader: "DataLoader2[T_co]" = DataLoader2(
            datapipe=deserialize_datapipe(serialized_datapipe),
            datapipe_adapter_fn=None,
            reading_service=reading_service,
        )
        data_loader.reading_service_state = reading_service_state

        if restore_initial_seed_generator:
            serialized_generator = state[INITIAL_SEED_GEN_STATE_KEY_NAME]
            deserialized_seed_generator = pickle.loads(serialized_generator)
            assert deserialized_seed_generator is not None
            data_loader._seed_generator = deserialized_seed_generator
            data_loader._skip_iteration_seeding = True

        return data_loader

    def load_state_dict(self, state_dict: Dict[str, Any], restore_initial_seed_generator: bool = False) -> None:
        """
        For the existing ``DataLoader2``, load serialized state to restore ``DataPipe`` graph
        and reset the internal state of ``ReadingService``.
        """
        # edge case checking
        # iterator has already been created: 1) iterator is just created 2) iterator is created and iter is exhausted
        if self._datapipe_iter is not None:
            raise RuntimeError(
                "DataLoaderV2 iterator has already been created, `load_state_dict()` can’t be called. "
                "Please create a new dataloader in order to use load state dict."
            )

        serialized_datapipe = state_dict[SERIALIZED_DATAPIPE_KEY_NAME]
        reading_service_state = state_dict[READING_SERVICE_STATE_KEY_NAME]

        # deserialize datapipe
        deserialized_datapipe = deserialize_datapipe(serialized_datapipe)
        assert deserialized_datapipe is not None

        # override existing datapipe and reading service state
        self.datapipe = deserialized_datapipe
        self.reading_service_state = reading_service_state

        if restore_initial_seed_generator:
            serialized_generator = state_dict[INITIAL_SEED_GEN_STATE_KEY_NAME]
            deserialized_seed_generator = pickle.loads(serialized_generator)
            assert deserialized_seed_generator is not None
            self._seed_generator = deserialized_seed_generator
            self._skip_iteration_seeding = True

        # re-initialize datapipe_adapter_fn and _datapipe_before_reading_service_adapt
        if self.datapipe_adapter_fns is not None:
            for adapter_fn in self.datapipe_adapter_fns:
                self.datapipe = adapter_fn(self.datapipe)
        self._datapipe_before_reading_service_adapt = clone(self.datapipe)

    def _pause(self):
        if hasattr(self.reading_service, "_pause"):
            self._is_paused = True
            self.reading_service._pause()
<<<<<<< HEAD
        else:
=======
        # TODO: the condition should be `else` once `self._datapipe_iter.pause/limit()` is no longer used
        elif self._datapipe_iter is None or not (
            hasattr(self._datapipe_iter, "limit") or hasattr(self._datapipe_iter, "pause")
        ):
>>>>>>> 73d3aa92
            warnings.warn("ReadingService doesn't support pause.")

    def _resume(self):
        if hasattr(self.reading_service, "_resume"):
            if not self._is_paused:
                warnings.warn("Resume is called when `DataLoader2` is not paused. No operation is performed.")
            else:
                self.reading_service._resume()
                self._is_paused = False
<<<<<<< HEAD
        else:
=======
        # TODO: the condition should be `else` once `self._datapipe_iter.resume()` is no longer used
        elif self._datapipe_iter is None or not hasattr(self._datapipe_iter, "resume"):
>>>>>>> 73d3aa92
            warnings.warn("ReadingService doesn't support resume.")<|MERGE_RESOLUTION|>--- conflicted
+++ resolved
@@ -4,8 +4,6 @@
 # This source code is licensed under the BSD-style license found in the
 # LICENSE file in the root directory of this source tree.
 import pickle
-import warnings
-
 import warnings
 
 from dataclasses import dataclass
@@ -102,11 +100,6 @@
         Restarts the threads within ``DataLoader2`` and allows it to yield additional batches.
         """
         self.dataloader._resume()
-<<<<<<< HEAD
-=======
-        if self.dataloader._datapipe_iter and hasattr(self.dataloader._datapipe_iter, "resume"):
-            self.dataloader._datapipe_iter.resume()  # type: ignore[attr-defined]
->>>>>>> 73d3aa92
 
     def limit(self, num_batches: Optional[int]) -> None:
         """
@@ -125,11 +118,6 @@
         """
         self.limit_counter = 0
         self.limit_threshold = num_batches
-<<<<<<< HEAD
-=======
-        if self.dataloader._datapipe_iter and hasattr(self.dataloader._datapipe_iter, "limit"):
-            self.dataloader._datapipe_iter.limit()  # type: ignore[attr-defined]
->>>>>>> 73d3aa92
 
     def __getattr__(self, name):
         """
@@ -374,14 +362,7 @@
         if hasattr(self.reading_service, "_pause"):
             self._is_paused = True
             self.reading_service._pause()
-<<<<<<< HEAD
         else:
-=======
-        # TODO: the condition should be `else` once `self._datapipe_iter.pause/limit()` is no longer used
-        elif self._datapipe_iter is None or not (
-            hasattr(self._datapipe_iter, "limit") or hasattr(self._datapipe_iter, "pause")
-        ):
->>>>>>> 73d3aa92
             warnings.warn("ReadingService doesn't support pause.")
 
     def _resume(self):
@@ -391,10 +372,5 @@
             else:
                 self.reading_service._resume()
                 self._is_paused = False
-<<<<<<< HEAD
         else:
-=======
-        # TODO: the condition should be `else` once `self._datapipe_iter.resume()` is no longer used
-        elif self._datapipe_iter is None or not hasattr(self._datapipe_iter, "resume"):
->>>>>>> 73d3aa92
             warnings.warn("ReadingService doesn't support resume.")