# Copyright (c) Meta Platforms, Inc. and affiliates.
# All rights reserved.
#
# This source code is licensed under the BSD-style license found in the
# LICENSE file in the root directory of this source tree.

import multiprocessing as py_mp
import queue
import warnings

from abc import ABC, abstractmethod
from datetime import timedelta
from functools import partial
from multiprocessing.queues import Queue
from typing import Callable, List, Optional, Tuple

import torch
import torch.distributed as dist
import torch.multiprocessing as mp

from torch.utils.data.datapipes.iter.sharding import SHARDING_PRIORITIES

from torchdata._constants import default_dl2_worker_join_timeout_in_s, default_timeout_in_s
from torchdata.dataloader2 import communication
from torchdata.dataloader2.graph import DataPipe, replace_dp, set_graph_random_seed, traverse_dps
from torchdata.dataloader2.graph._serialization import attach_wrapper
from torchdata.dataloader2.graph.utils import _find_replicable_branches
from torchdata.dataloader2.random import dist_share_seed, SeedGenerator
from torchdata.dataloader2.utils import process_init_fn, process_reset_fn, WorkerInfo
from torchdata.dataloader2.utils.dispatch import _DummyIterDataPipe, find_lca_round_robin_sharding_dp
from torchdata.datapipes.iter import FullSync


class ReadingServiceInterface(ABC):
    r"""
    Interface for ``ReadingService``. Please extend custom ``ReadingService`` based on this interface class.

    ReadingService must be picklable prior to ``initialize`` being called. This is because a copy of it will be
    created by ``DataLoader2`` to avoid the situation where the same ReadingService object is used by
    multiple ``DataLoader2``, and its internal state will be modifiable by each of them.

    As a result of this constraint, certain initialization steps may need to take place within the
    ``initialize`` method rather than ``__init__`` of the ReadingService class.
    """

    @abstractmethod
    def initialize(self, datapipe: DataPipe) -> DataPipe:
        r"""
        ``ReadingService`` takes a ``DataPipe`` graph, adapts it into a new ``DataPipe`` graph based on the custom need.
        Called once in creating ``DataLoader2`` iterator at first time. Prior to calling this method,
        the ``ReadingService`` object must be picklable.

        Args:
            datapipe: Original ``DataPipe`` graph.

        Return:
            An adapted or a new ``DataPipe`` graph.
        """
        pass

    def finalize(self) -> None:
        r"""
        ``ReadingService`` cleans up internal states and fully shuts down the service.
        Called in ``DataLoader2``'s ``shutdown`` and ``__del__``.
        """
        pass

    def initialize_iteration(
        self, seed_generator: SeedGenerator, iter_reset_fn: Optional[Callable[[DataPipe], DataPipe]] = None
    ) -> Optional[Callable[[DataPipe], DataPipe]]:
        r"""
        ``ReadingService`` spins up service for an epoch. Called at the beginning
        of every time getting ``DataLoader2`` iterator.

        Args:
            seed_generator: SeedGenerator object created and managed by DataLoader2. As the single
                source of randomness, it will govern the determinism for all of random operations
                with the graph of DataPipes.
            iter_reset_fn: Optional reset function from the prior ``ReadingServcie``
                when ``SequentialReadingService`` chains multiple ``ReadingServices``

        Returns:
            A new ``iter_reset_fn`` to be used by subseqeuent ``ReadingService``

        Example:
            MultiProcessingReadingService starts setting worker seeds per process and prefetching
            items from the graph.
        """
        pass

    def finalize_iteration(self) -> None:
        r"""
        ``ReadingService`` ends service after an epoch is finished. Called when
        the iterator of ``DataLoader2`` is depleted.
        """
        pass

    def __del__(self):
        # Due to non-deterministic order of destruction, by the time `finalize` is called,
        # some objects may already be `None`.
        try:
            self.finalize()
        except AttributeError:
            pass


class CheckpointableReadingServiceInterface(ReadingServiceInterface):
    r"""
    Extend ``ReadingServiceInterface`` with two additional methods to save/restore the state of the data-processing graph.
    """

    @abstractmethod
    def checkpoint(self) -> bytes:
        """
        ``ReadingService`` serializes the internal states. Called in ``DataLoader2.state_dict``.
        """
        pass

    @abstractmethod
    def restore(self, datapipe: DataPipe, serialized_state: bytes) -> DataPipe:
        """
        ``ReadingService`` adapts ``DataPipe`` graph based on the serialized state.
        Called once in creating ``DataLoader2`` iterator at first time.
        Counterpart of ``initialize``, which adapt ``DataPipe`` graph from scratch.

        Args:
            datapipe: original ``DataPipe`` graph before adapted by ``ReadingService``
            serialized_state: The serialized state of internal state used to restore the state
                of the adapted ``DataPipe`` graph.

        Returns:
            Adapted ``DataPipe`` generated from the serialized state.
        """
        pass


def _collate_no_op(batch):
    return batch[0]


class PrototypeMultiProcessingReadingService(ReadingServiceInterface):
    def __new__(cls, *args, **kwargs):
        warnings.warn(
            "`PrototypeMultiProcessingReadingService` is deprecated and will be removed in TorchData 0.8. "
            "Please use `MultiProcessingReadingService`."
        )
        return MultiProcessingReadingService(*args, **kwargs)


class MultiProcessingReadingService(ReadingServiceInterface):
    r"""
    Spawns multiple worker processes to load data from the ``DataPipe`` graph.
    If any non-replicable ``DataPipe`` (``sharding_round_robin_dispatch``) is presented in the graph,
    a separate dispatching process will be created to load data from the lowest common ancestor
    of all non-replicable ``DataPipes`` and distributes data to each worker process in the round-robin manner
    Then, the subsequent ``DataPipe`` graph in each worker process will process the data from the dispatching
    process and eventually return the result to the main process.

    Args:
        num_workers (int, optional): How many subprocesses to use for data loading.
            ``0`` will be replaced by ``InProcessReadingService`` in the future.
        multiprocessing_context (str, optional): Multiprocessing starting method.
            If method is None then the default context is returned.
            Otherwise, method should be 'fork', 'spawn'.
        worker_prefetch_cnt: (int, 10 by default): Number of data will be prefetched at
            the end of each worker process.
        main_prefetch_cnt: (int, 10 by default): Number of data will be prefetched
            at the end of the whole pipeline in the main process.
        worker_init_fn: (Callable, optional): Function to be called when each worker
            process launches with ``DataPipe`` and ``WorkerInfo`` as the expected arguments.
        worker_reset_fn: (Callable, optional): Function to be called at the beginning
            of each epoch in each worker process with ``DataPipe``, ``WorkerInfo``
            and ``SeedGenerator`` as the expected arguments.
    """
    num_workers: int
    multiprocessing_context: Optional[str]
    worker_prefetch_cnt: int
    main_prefetch_cnt: int
    worker_init_fn: Optional[Callable[[DataPipe, WorkerInfo], DataPipe]]
    worker_reset_fn: Optional[Callable[[DataPipe, WorkerInfo, SeedGenerator], DataPipe]]
    _worker_processes: List[Tuple[py_mp.process.BaseProcess, Queue, Queue]]
    _dispatch_process: Optional[Tuple[py_mp.process.BaseProcess, List[Queue], List[Queue]]]
    _worker_datapipes: List[DataPipe]
    _worker_consumer_datapipe: Optional[DataPipe]
    _main_prefetch_datapipe: Optional[DataPipe]
    _end_datapipe: Optional[DataPipe]
    _mp: bool

    def __init__(
        self,
        num_workers: int = 0,
        multiprocessing_context: Optional[str] = None,
        worker_prefetch_cnt: int = 10,
        main_prefetch_cnt: int = 10,
        worker_init_fn: Optional[Callable[[DataPipe, WorkerInfo], DataPipe]] = None,
        worker_reset_fn: Optional[Callable[[DataPipe, WorkerInfo, SeedGenerator], DataPipe]] = None,
    ) -> None:
        self.num_workers = num_workers
        if multiprocessing_context is not None:
            _all_start_methods = mp.get_all_start_methods()
            assert (
                multiprocessing_context in _all_start_methods
            ), f"Please choose one available multiprocessing context from {_all_start_methods}"
        self.multiprocessing_context = multiprocessing_context
        self.worker_prefetch_cnt = worker_prefetch_cnt
        self.main_prefetch_cnt = main_prefetch_cnt
        self.worker_init_fn = worker_init_fn
        self.worker_reset_fn = worker_reset_fn
        self._worker_processes = []
        self._dispatch_process = None
        self._worker_datapipes = []
        self._worker_consumer_datapipe = None
        self._main_prefetch_datapipe = None
        self._end_datapipe = None
        self._mp = num_workers > 0

    def initialize(self, datapipe: DataPipe) -> DataPipe:
        r"""
        ``MultiProcessingReadingService`` finds information about sharding,
        separates graph by multiple pieces and reconnects it using queues.
        creates subprocesses.
        """
        if not self._mp:
            # TODO(616): Warn and recommend usage of InProcessReadingService
            worker_info = WorkerInfo(1, 0)
            process_init_fn(datapipe, worker_info, self.worker_init_fn)
            self._end_datapipe = datapipe
            return datapipe

        graph = traverse_dps(datapipe)

        ctx = mp.get_context(self.multiprocessing_context)

        # Launch dispatching process for the lowest common ancestor of non-replicable DataPipes
        graph = traverse_dps(datapipe)
        dispatching_dp = find_lca_round_robin_sharding_dp(graph)
        if dispatching_dp is not None:
            dummy_dp = _DummyIterDataPipe()
            graph = replace_dp(graph, dispatching_dp, dummy_dp)  # type: ignore[arg-type]
            datapipe = list(graph.values())[0][0]
            # TODO(ejguan): Determine buffer_size at runtime or use unlimited buffer
            dispatching_dp = attach_wrapper(dispatching_dp)
            round_robin_dps = dispatching_dp.round_robin_demux(num_instances=self.num_workers)
            # TODO(ejguan): Benchmark if we need to prefetch in dispatching process
            process, req_queues, res_queues = communication.eventloop.CreateProcessForMultipleDataPipelines(
                ctx,
                round_robin_dps,
            )
            assert len(req_queues) == self.num_workers and len(res_queues) == self.num_workers
            process.daemon = True
            process.start()
            self._dispatch_process = (process, req_queues, res_queues)
            for req_queue in req_queues:
                req_queue.cancel_join_thread()
            for res_queue in res_queues:
                res_queue.cancel_join_thread()

        # Find replicable branches for worker processes
        # The rest of non-replicable DataPipes will remain in the main process
        replicable_dps = _find_replicable_branches(graph)
        assert (
            len(replicable_dps) == 1
        ), "MultiProcessingReadingService only supports single replicable branch currently"
        replicable_dp = replicable_dps[0]

        if self.worker_prefetch_cnt > 0:
            replicable_dp = replicable_dp.prefetch(self.worker_prefetch_cnt)
        replicable_dp = attach_wrapper(replicable_dp)

        for worker_id in range(self.num_workers):
            worker_info = WorkerInfo(self.num_workers, worker_id)
            # Dispatching process for non-replicable DataPipes exists
            dispatching_req_queue = self._dispatch_process[1][worker_id] if self._dispatch_process is not None else None
            dispatching_res_queue = self._dispatch_process[2][worker_id] if self._dispatch_process is not None else None
            call_on_process_init = partial(
                process_init_fn,
                worker_info=worker_info,
                custom_init_fn=self.worker_init_fn,
                dispatching_req_queue=dispatching_req_queue,
                dispatching_res_queue=dispatching_res_queue,
            )
            (process, req_queue, res_queue) = communication.eventloop.CreateProcessForDataPipeline(
                ctx,
                replicable_dp,
                call_on_process_init,
            )
            process.daemon = True
            process.start()
            self._worker_processes.append((process, req_queue, res_queue))  # These queues are independent
            local_datapipe = communication.iter.QueueWrapper(
                communication.protocol.IterDataPipeQueueProtocolClient(req_queue, res_queue)
            )
            self._worker_datapipes.append(local_datapipe)

        end_datapipe = communication.iter._IterateQueueDataPipes(self._worker_datapipes)  # type: ignore[assignment]
        self._worker_consumer_datapipe = end_datapipe

        if self.main_prefetch_cnt > 0:
            end_datapipe = self._worker_consumer_datapipe.prefetch(self.main_prefetch_cnt)  # type: ignore[union-attr]
            self._main_prefetch_datapipe = end_datapipe

        # Attach non-replicable DataPipes
        if replicable_dps[0] is not datapipe:
            graph = replace_dp(graph, replicable_dps[0], end_datapipe)
            end_datapipe = datapipe  # type: ignore[assignment]

        self._end_datapipe = end_datapipe
        assert self._end_datapipe is not None

        return self._end_datapipe  # type: ignore[return-value]

    def initialize_iteration(
        self, seed_generator: SeedGenerator, iter_reset_fn: Optional[Callable[[DataPipe], DataPipe]] = None
    ) -> Optional[Callable[[DataPipe], DataPipe]]:
        assert self._end_datapipe is not None

        set_graph_random_seed(self._end_datapipe, seed_generator)

        if self._mp:
            if self.main_prefetch_cnt > 0:
                # Stop prefetching first
                self._main_prefetch_datapipe.reset()  # type: ignore[union-attr]
            # Send the shared seed to subprocesses
            call_on_epoch_reset = partial(
                process_reset_fn, iter_reset_fn=iter_reset_fn, custom_reset_fn=self.worker_reset_fn
            )
            assert self._worker_consumer_datapipe is not None
            self._worker_consumer_datapipe.reset_epoch(call_on_epoch_reset, seed_generator)
        # In-process (num_workers == 0)
        else:
            # Technically speaking, we should call `_process_reset_fn` to reset global RNGs
            # for data-related operations. However, it would pollute the state of global RNGs
            # (random, torch and numpy), if users have already seeded them in the main process
            # TODO(ejguan): This should be fixed by adding a method to isolate global RNGs
            pass
        return None

    def finalize(self) -> None:
        r"""
        ``MultiProcessingReadingService`` invalidate states & properly exits all subprocesses.
        """
        # TODO(618): Check if anyone stuck with messages
        def clean_me(process, req_queue, res_queue):
            # TODO(619): Can send terminations simultaneously
            # TODO(620): Make termination a function of QueueWrapperDataPipe (similar to reset)
            req_queue.put(communication.messages.TerminateRequest())
            try:
                _ = res_queue.get(timeout=default_dl2_worker_join_timeout_in_s)
            except queue.Empty:
                pass
            process.join(default_dl2_worker_join_timeout_in_s)

        # Clean up worker processes
        for process, req_queue, res_queue in self._worker_processes:
            try:
                clean_me(process, req_queue, res_queue)
            except TimeoutError:
                pass

        # Clean up dispatching process
        if self._dispatch_process:
            try:
                # Send TerminateRequest to all loops to make sure `zip_longest` exits
                for req_queue in self._dispatch_process[1]:
                    req_queue.put(communication.messages.TerminateRequest())
                for res_queue in self._dispatch_process[2]:
                    try:
                        _ = res_queue.get(timeout=default_dl2_worker_join_timeout_in_s)
                    except queue.Empty:
                        pass
                self._dispatch_process[0].join(default_dl2_worker_join_timeout_in_s)
            except TimeoutError:
                pass

        self._worker_processes = []
        self._dispatch_process = None

    def _pause(self):
        """
        Pauses DataPipes' activities such as prefetching, in order to collect state.
        """
        if self.main_prefetch_cnt > 0 and self.num_workers > 0:
            # Stop prefetching of main loop first
            self._main_prefetch_datapipe.pause()  # type: ignore[union-attr]
        if self.num_workers > 0:
            self._worker_consumer_datapipe.request_pause()  # type: ignore[union-attr]
        else:
            raise RuntimeError(
                "If you would like to use `pause` with `PrototypeMultiProcessingReadingService`, "
                "please use more than 0 worker."
            )
<<<<<<< HEAD

    def _resume(self):
        """
        Resumes DataPipes' activities. This is required to be called after `_pause` before
        the DataLoader can keep yielding elements.
        """
        if self.num_workers > 0:
            self._worker_consumer_datapipe.request_resume()  # type: ignore[union-attr]
        else:
            raise RuntimeError(
                "If you would like to use `resume` with `PrototypeMultiProcessingReadingService`, "
                "please use more than 0 worker."
            )
        if self.main_prefetch_cnt > 0 and self.num_workers > 0:
            self._main_prefetch_datapipe.resume()  # type: ignore[union-attr]


class MultiProcessingReadingService(ReadingServiceInterface):
    r"""
    ``MultiProcessingReadingService`` that utilizes ``torch.utils.data.DataLoader`` to
    launch subprocesses for ``DataPipe`` graph. Please refer to documents of ``DataLoader``
    in https://pytorch.org/docs/stable/data.html#torch.utils.data.DataLoader for all arguments.

    Note:
        This ``ReadingService`` be replaced by :class:`PrototypeMultiProcessingReadingService`.
    """
    num_workers: int
    pin_memory: bool
    timeout: float
    worker_init_fn: Optional[Callable[[int], None]]
    prefetch_factor: Optional[int]
    persistent_workers: bool

    def __init__(
        self,
        num_workers: int = 0,
        pin_memory: bool = False,
        timeout: float = 0,
        worker_init_fn: Optional[Callable[[int], None]] = None,
        multiprocessing_context=None,
        prefetch_factor: Optional[int] = None,
        persistent_workers: bool = False,
    ) -> None:
        self.num_workers = num_workers
        self.pin_memory = pin_memory
        self.timeout = timeout
        self.worker_init_fn = worker_init_fn
        self.multiprocessing_context = multiprocessing_context
        self.prefetch_factor = prefetch_factor
        self.persistent_workers = persistent_workers
        if self.num_workers == 0:
            self.prefetch_factor = None
            self.persistent_workers = False
        self.dl_: Optional[DataLoader] = None

    # Wrap the DataLoader with IterableWrapper to respect type annotation
    def initialize(self, datapipe: DataPipe) -> DataPipe:
        self.dl_ = DataLoader(
            datapipe,
            num_workers=self.num_workers,
            pin_memory=self.pin_memory,
            timeout=self.timeout,
            worker_init_fn=self.worker_init_fn,
            multiprocessing_context=self.multiprocessing_context,
            prefetch_factor=self.prefetch_factor,
            persistent_workers=self.persistent_workers,
            # TODO(621): `collate_fn` is necessary until we stop using DLv1 https://github.com/pytorch/data/issues/530
            collate_fn=_collate_no_op,
            batch_size=1,  # This reading service assume batching is done via DataPipe
        )
        return IterableWrapper(self.dl_)  # type: ignore[return-value]

    def finalize(self) -> None:
        if self.persistent_workers and self.dl_ is not None and self.dl_._iterator is not None:
            self.dl_._iterator._shutdown_workers()  # type: ignore[attr-defined]
            self.dl_._iterator = None
=======

    def _resume(self):
        """
        Resumes DataPipes' activities. This is required to be called after `_pause` before
        the DataLoader can keep yielding elements.
        """
        if self.num_workers > 0:
            self._worker_consumer_datapipe.request_resume()  # type: ignore[union-attr]
        else:
            raise RuntimeError(
                "If you would like to use `resume` with `PrototypeMultiProcessingReadingService`, "
                "please use more than 0 worker."
            )
        if self.main_prefetch_cnt > 0 and self.num_workers > 0:
            self._main_prefetch_datapipe.resume()  # type: ignore[union-attr]
>>>>>>> 73d3aa92


class DistributedReadingService(ReadingServiceInterface):
    r"""
    ``DistributedReadingSerivce`` handles distributed sharding on the graph of ``DataPipe`` and
    guarantee the randomness by sharing the same seed across the distributed processes.

    Args:
        timeout: Timeout for operations executed against the process group in seconds.
            Default value equals 30 minutes.
    """

    def __init__(self, timeout: int = default_timeout_in_s):
        if not dist.is_available():
            raise RuntimeError("Torch Distributed is required to be available")
        self._world_size: int = 1
        self._rank: int = 0
        self._datapipe: Optional[DataPipe] = None
        self._timeout: int = timeout
        self._pg: Optional[dist.ProcessGroup] = None

    def initialize(self, datapipe: DataPipe) -> DataPipe:
        r"""
        Launches the ``gloo``-backend distributed process group. Carries out distributed sharding
        on the graph of ``DataPipe`` and returns the graph attached with a ``FullSyncIterDataPipe``
        at the end.
        """
        if not (dist.is_available() and dist.is_initialized()):
            raise RuntimeError("Torch Distributed is required to be initialized")
        self._world_size = dist.get_world_size()
        self._rank = dist.get_rank()
        self._pg = dist.new_group(backend="gloo", timeout=timedelta(seconds=self._timeout))
        torch.utils.data.graph_settings.apply_sharding(
            datapipe, self._world_size, self._rank, SHARDING_PRIORITIES.DISTRIBUTED
        )
        # Only append FullSyncIterDataPipe if it's not presented at the end of the pipeline
        if not isinstance(datapipe, FullSync):
            datapipe = datapipe.fullsync(self._timeout)
        self._datapipe = datapipe
        return datapipe

    def initialize_iteration(
        self, seed_generator: SeedGenerator, iter_reset_fn: Optional[Callable[[DataPipe], DataPipe]] = None
    ) -> Optional[Callable[[DataPipe], DataPipe]]:
        r"""
        Shares the same seed from rank 0 to other ranks across the distributed processes
        and apply the random seed to the ``DataPipe`` graph.
        """
        assert self._datapipe is not None

        shared_seed = dist_share_seed(seed_generator.generate_shared_seed(), self._pg)
        seed_generator.seed(shared_seed)
        seed_generator = seed_generator.spawn(self._rank, inplace=True)
        set_graph_random_seed(self._datapipe, seed_generator)
        return None

    def finalize(self) -> None:
        r"""
        Clean up the distributed process group.
        """
        if self._pg is not None:
            dist.destroy_process_group(self._pg)
            self._pg = None


class SequentialReadingService(CheckpointableReadingServiceInterface):
    def __init__(self, *reading_services):
        self.reading_services = reading_services

    # Sequential Order
    def initialize(self, datapipe: DataPipe) -> DataPipe:
        for rs in self.reading_services:
            datapipe = rs.initialize(datapipe)
        return datapipe

    # Reversed Order
    def finalize(self) -> None:
        for rs in reversed(self.reading_services):
            rs.finalize()

    # Sequential Order
    def initialize_iteration(
        self, seed_generator: SeedGenerator, iter_reset_fn: Optional[Callable[[DataPipe], DataPipe]] = None
    ) -> Optional[Callable[[DataPipe], DataPipe]]:
        chained_iter_reset_fn = iter_reset_fn
        for rs in self.reading_services:
            chained_iter_reset_fn = rs.initialize_iteration(
                seed_generator=seed_generator, iter_reset_fn=chained_iter_reset_fn
            )
        return chained_iter_reset_fn

    # Reversed Order
    def finalize_iteration(self) -> None:
        for rs in reversed(self.reading_services):
            rs.finalize_iteration()

    # Sequential Order
    def checkpoint(self) -> bytes:
        states = []
        for rs in self.reading_services:
            if hasattr(rs, "checkpoint") and callable(rs.checkpoint):
                states.append(rs.checkpoint())
            else:
                warnings.warn(f"{rs} doesn't support `checkpoint`, skipping...")
                states.append(b"")
        return b"\n".join(states)

    # Sequential Order, to align with initialize
    def restore(self, datapipe, serialized_state: bytes) -> DataPipe:
        states = serialized_state.split(b"\n")
        assert len(states) == len(self.reading_services)
        for rs, state in zip(self.reading_services, states):
            if hasattr(rs, "restore") and callable(rs.restore):
                datapipe = rs.restore(datapipe, state)
            else:
                warnings.warn(f"{rs} doesn't support `restore` from state, skipping...")
        return datapipe<|MERGE_RESOLUTION|>--- conflicted
+++ resolved
@@ -389,7 +389,6 @@
                 "If you would like to use `pause` with `PrototypeMultiProcessingReadingService`, "
                 "please use more than 0 worker."
             )
-<<<<<<< HEAD
 
     def _resume(self):
         """
@@ -405,84 +404,6 @@
             )
         if self.main_prefetch_cnt > 0 and self.num_workers > 0:
             self._main_prefetch_datapipe.resume()  # type: ignore[union-attr]
-
-
-class MultiProcessingReadingService(ReadingServiceInterface):
-    r"""
-    ``MultiProcessingReadingService`` that utilizes ``torch.utils.data.DataLoader`` to
-    launch subprocesses for ``DataPipe`` graph. Please refer to documents of ``DataLoader``
-    in https://pytorch.org/docs/stable/data.html#torch.utils.data.DataLoader for all arguments.
-
-    Note:
-        This ``ReadingService`` be replaced by :class:`PrototypeMultiProcessingReadingService`.
-    """
-    num_workers: int
-    pin_memory: bool
-    timeout: float
-    worker_init_fn: Optional[Callable[[int], None]]
-    prefetch_factor: Optional[int]
-    persistent_workers: bool
-
-    def __init__(
-        self,
-        num_workers: int = 0,
-        pin_memory: bool = False,
-        timeout: float = 0,
-        worker_init_fn: Optional[Callable[[int], None]] = None,
-        multiprocessing_context=None,
-        prefetch_factor: Optional[int] = None,
-        persistent_workers: bool = False,
-    ) -> None:
-        self.num_workers = num_workers
-        self.pin_memory = pin_memory
-        self.timeout = timeout
-        self.worker_init_fn = worker_init_fn
-        self.multiprocessing_context = multiprocessing_context
-        self.prefetch_factor = prefetch_factor
-        self.persistent_workers = persistent_workers
-        if self.num_workers == 0:
-            self.prefetch_factor = None
-            self.persistent_workers = False
-        self.dl_: Optional[DataLoader] = None
-
-    # Wrap the DataLoader with IterableWrapper to respect type annotation
-    def initialize(self, datapipe: DataPipe) -> DataPipe:
-        self.dl_ = DataLoader(
-            datapipe,
-            num_workers=self.num_workers,
-            pin_memory=self.pin_memory,
-            timeout=self.timeout,
-            worker_init_fn=self.worker_init_fn,
-            multiprocessing_context=self.multiprocessing_context,
-            prefetch_factor=self.prefetch_factor,
-            persistent_workers=self.persistent_workers,
-            # TODO(621): `collate_fn` is necessary until we stop using DLv1 https://github.com/pytorch/data/issues/530
-            collate_fn=_collate_no_op,
-            batch_size=1,  # This reading service assume batching is done via DataPipe
-        )
-        return IterableWrapper(self.dl_)  # type: ignore[return-value]
-
-    def finalize(self) -> None:
-        if self.persistent_workers and self.dl_ is not None and self.dl_._iterator is not None:
-            self.dl_._iterator._shutdown_workers()  # type: ignore[attr-defined]
-            self.dl_._iterator = None
-=======
-
-    def _resume(self):
-        """
-        Resumes DataPipes' activities. This is required to be called after `_pause` before
-        the DataLoader can keep yielding elements.
-        """
-        if self.num_workers > 0:
-            self._worker_consumer_datapipe.request_resume()  # type: ignore[union-attr]
-        else:
-            raise RuntimeError(
-                "If you would like to use `resume` with `PrototypeMultiProcessingReadingService`, "
-                "please use more than 0 worker."
-            )
-        if self.main_prefetch_cnt > 0 and self.num_workers > 0:
-            self._main_prefetch_datapipe.resume()  # type: ignore[union-attr]
->>>>>>> 73d3aa92
 
 
 class DistributedReadingService(ReadingServiceInterface):
