# Copyright (c) Meta Platforms, Inc. and affiliates.
# All rights reserved.
#
# This source code is licensed under the BSD-style license found in the
# LICENSE file in the root directory of this source tree.


import multiprocessing as mp

from abc import ABC, abstractmethod
from collections import deque
from datetime import timedelta
from functools import partial
from typing import Callable, Deque, List, Optional

import torch
import torch.distributed as dist

from torch.utils.data import DataLoader
<<<<<<< HEAD
from torch.utils.data.datapipes.utils.snapshot import _simple_graph_snapshot_restoration
=======
from torch.utils.data.datapipes.iter.grouping import SHARDING_PRIORITIES
>>>>>>> c3d68084

from torchdata._constants import default_dl2_worker_join_timeout_in_s, default_timeout_in_s
from torchdata.dataloader2 import communication
from torchdata.dataloader2.graph import DataPipe
from torchdata.dataloader2.utils import generate_random_scalar_tensor, process_init_fn, process_reset_fn, WorkerInfo
from torchdata.dataloader2.utils.worker import _DistInfo
from torchdata.datapipes.iter import FullSync, IterableWrapper, IterDataPipe


class ReadingServiceInterface(ABC):
    r"""
    Interface for ``ReadingService``. Please extend custom ``ReadingService`` based on this interface class.

    ReadingService must be picklable prior to ``initialize`` being called. This is because a copy of it will be
    created by ``DataLoader2`` to avoid the situation where the same ReadingService object is used by
    multiple ``DataLoader2``, and its internal state will be modifiable by each of them.

    As a result of this constraint, certain initialization steps may need to take place within the
    ``initialize`` method rather than ``__init__`` of the ReadingService class.
    """

    @abstractmethod
    def initialize(self, datapipe: DataPipe) -> DataPipe:
        r"""
        ``ReadingService`` takes a ``DataPipe`` graph, adapts it into a new ``DataPipe`` graph based on the custom need.
        Called once in creating ``DataLoader2`` iterator at first time. Prior to calling this method,
        the ``ReadingService`` object must be picklable.

        Args:
            datapipe: Original ``DataPipe`` graph.

        Return:
            An adapted or a new ``DataPipe`` graph.
        """
        pass

    def finalize(self) -> None:
        r"""
        ``ReadingService`` cleans up internal states and fully shuts down the service.
        Called in ``DataLoader2``'s ``shutdown`` and ``__del__``.
        """
        pass

    def initialize_iteration(self) -> None:
        r"""
        ``ReadingService`` spins up service for an epoch. Called at the beginning
        of every time getting ``DataLoader2`` iterator.
        """
        pass

    def finalize_iteration(self) -> None:
        r"""
        ``ReadingService`` ends service after an epoch is finished. Called when
        the iterator of ``DataLoader2`` is depleted.
        """
        pass


class CheckpointableReadingServiceInterface(ReadingServiceInterface):
    r"""
    Extend ``ReadingServiceInterface`` with two additional methods to save/restore the state of the data-processing graph.
    """

    @abstractmethod
    def checkpoint(self) -> bytes:
        """
        ``ReadingService`` serializes the internal states. Called in ``DataLoader2.state_dict``.
        """
        pass

    @abstractmethod
    def restore(self, datapipe: DataPipe, serialized_state: bytes) -> DataPipe:
        """
        ``ReadingService`` adapts ``DataPipe`` graph based on the serialized state.
        Called once in creating ``DataLoader2`` iterator at first time.
        Counterpart of ``initialize``, which adapt ``DataPipe`` graph from scratch.

        Args:
            datapipe: original ``DataPipe`` graph before adapted by ``ReadingService``
            serialized_state: The serialized state of internal state used to restore the state
                of the adapted ``DataPipe`` graph.

        Returns:
            Adapted ``DataPipe`` generated from the serialized state.
        """
        pass


def _collate_no_op(batch):
    return batch[0]


class _IterateQueueDataPipes(IterDataPipe):
    r"""
    Takes in ``QueueWrapper``s and iterates through them in a round-robin manner to get batches one-by-one.

    Typically, each worker has one ``QueueWrapper``.
    """

    def __init__(self, datapipes):
        # TODO(VitalyFedyunin): Consider combining _IterateQueueDataPipes and QueueWrapper
        #                       into one class, which supports any number of queues.
        for dp in datapipes:
            if not isinstance(dp, communication.iter.QueueWrapper):
                raise Exception("Source datapipes should be an instance of iter.QueueWrapper")
        self.datapipes = datapipes
        self.res_buffers: List[Deque] = [deque() for _ in range(len(datapipes))]

    def __iter__(self):
        total_pipes = len(self.datapipes)
        disabled_pipe = [False] * len(self.datapipes)
        cnt_disabled_pipes = 0

        for idx in range(total_pipes):
            self.datapipes[idx].protocol.request_next()

        while cnt_disabled_pipes < total_pipes:
            for idx in range(total_pipes):
                if not disabled_pipe[idx]:
                    # Check if buffer of the DataPipe is empty, if not, yield one before requesting next
                    if len(self.res_buffers[idx]):
                        response = self.res_buffers[idx].popleft()
                    else:
                        response = self.datapipes[idx].protocol.get_response_next(block=True)
                    if isinstance(response, communication.messages.StopIterationResponse):
                        disabled_pipe[idx] = True
                        cnt_disabled_pipes += 1
                        continue
                    if isinstance(response, communication.messages.InvalidStateResponse):
                        raise communication.iter.InvalidStateResetRequired
                    if isinstance(response, communication.messages.TerminateResponse):
                        raise communication.iter.TerminateRequired
                    if len(self.res_buffers[idx]) == 0:  # Only request if buffer is empty
                        self.datapipes[idx].protocol.request_next()
                    yield response.value

    def reset(self):
        # Collect all existing requests results to clear queues
        for dp in self.datapipes:
            if dp.protocol.waiting_for_response():
                dp.protocol.get_response_next(block=True)
        # NonBlocking DataPipes do not reset automatically, have to do it manually
        for dp in self.datapipes:
            dp.reset_iterator()

    def reset_epoch(self, reset_fn: Callable[[WorkerInfo, DataPipe], DataPipe]):
        for dp in self.datapipes:
            dp.protocol.discard_existing_request()
        num_workers = len(self.datapipes)
        for worker_id, dp in enumerate(self.datapipes):
            worker_info = WorkerInfo(num_workers, worker_id)
            dp.protocol.request_reset_epoch(partial(reset_fn, worker_info=worker_info))

    def request_pause(self):
        # Store results of pending requests
        for idx, dp in enumerate(self.datapipes):
            if dp.protocol.waiting_for_response():
                res = dp.protocol.get_response_next(block=True)
                self.res_buffers[idx].append(res)
        for dp in self.datapipes:
            dp.pause()

    def request_resume(self):
        for dp in self.datapipes:
            dp.resume()


class PrototypeMultiProcessingReadingService(ReadingServiceInterface):
    r"""
    ``PrototypeMultiProcessingReadingService`` that spawns multiple subprocesses to iterate the ``DataPipe`` graph.
    This ``ReadingService`` is still under prototype stage and will replace ``MultiProcessingReadingService`` eventually.

    Args:
        num_workers (int, optional): How many subprocesses to use for data loading.
            ``0`` will be replaced by ``InProcessReadingService`` in the future.
        multiprocessing_context (str, optional): Multiprocessing starting method.
            If method is None then the default context is returned.
            Otherwise, method should be 'fork', 'spawn'.
        worker_prefetch_cnt: (int, 10 by default): Number of data will be prefetched at
            the end of each worker process.
        main_prefetch_cnt: (int, 10 by default): Number of data will be prefetched
            at the end of the whole pipeline in the main process.
        worker_init_fn: (Callable, optional): Function to be called when each worker
            process launches with ``WorkerInfo`` and ``DataPipe``
            as the expected arguments.
        worker_reset_fn: (Callable, optional): Function to be called at the beginning
            of each epoch in each worker process with ``WorkerInfo``
            and ``DataPipe`` as the expected arguments.

    """
    num_workers: int
    multiprocessing_context: Optional[str]
    worker_prefetch_cnt: int
    main_prefetch_cnt: int
    worker_init_fn: Optional[Callable[[DataPipe, WorkerInfo], DataPipe]]
    worker_reset_fn: Optional[Callable[[DataPipe, WorkerInfo], DataPipe]]
    processes: List
    datapipes: List
    end_datapipe: Optional[DataPipe]
    _mp: bool
    _pg: Optional[dist.ProcessGroup]
    _world_size: int
    _rank: int

    def __init__(
        self,
        num_workers: int = 0,
        multiprocessing_context: Optional[str] = None,
        worker_prefetch_cnt: int = 10,
        main_prefetch_cnt: int = 10,
        worker_init_fn: Optional[Callable[[DataPipe, WorkerInfo], DataPipe]] = None,
        worker_reset_fn: Optional[Callable[[DataPipe, WorkerInfo], DataPipe]] = None,
    ) -> None:
        self.num_workers = num_workers
        if multiprocessing_context is not None:
            _all_start_methods = mp.get_all_start_methods()
            assert (
                multiprocessing_context in _all_start_methods
            ), f"Please choose one available multiprocessing context from {_all_start_methods}"
        self.multiprocessing_context = multiprocessing_context
        self.worker_prefetch_cnt = worker_prefetch_cnt
        self.main_prefetch_cnt = main_prefetch_cnt
        self.worker_init_fn = worker_init_fn
        self.worker_reset_fn = worker_reset_fn
        self.processes = []
        self.datapipes = []
        self.end_datapipe = None
        self._mp = num_workers > 0
        self._pg = None
<<<<<<< HEAD
        self._dist_info = DistInfo(1, 0)
        self._initial_seed = None
=======
        self._world_size = 1
        self._rank = 0
>>>>>>> c3d68084

    def initialize(self, datapipe: DataPipe) -> DataPipe:
        r"""
        ``PrototypeMultiProcessingReadingService`` finds information about sharding,
        separates graph by multiple pieces and reconnects it using queues.
        creates subprocesses.
        """
        if dist.is_available() and dist.is_initialized():
            self._world_size = dist.get_world_size()
            self._rank = dist.get_rank()
            self._pg = dist.new_group(backend="gloo")
            torch.utils.data.graph_settings.apply_sharding(
                datapipe, self._world_size, self._rank, SHARDING_PRIORITIES.DISTRIBUTED
            )
        if not self._mp:
            # TODO(616): Warn and recommend usage of InProcessReadingService
            worker_info = WorkerInfo(1, 0)
            process_init_fn(datapipe, worker_info, self.worker_init_fn)
            self.end_datapipe = datapipe
            return datapipe

        if self.worker_prefetch_cnt > 0:
            datapipe = datapipe.prefetch(self.worker_prefetch_cnt)

        for worker_id in range(self.num_workers):
            worker_info = WorkerInfo(self.num_workers, worker_id)
            call_on_process_init = partial(process_init_fn, worker_info=worker_info, custom_init_fn=self.worker_init_fn)
            ctx = mp.get_context(self.multiprocessing_context)
            # Process contains a ProtocolServer
            (process, req_queue, res_queue) = communication.eventloop.SpawnProcessForDataPipeline(
                ctx,
                datapipe,
                call_on_process_init,
            )
            process.daemon = True
            process.start()
            self.processes.append((process, req_queue, res_queue))  # These queues are independent
            local_datapipe = communication.iter.QueueWrapper(
                communication.protocol.IterDataPipeQueueProtocolClient(req_queue, res_queue)
            )
            self.datapipes.append(local_datapipe)

        self.end_datapipe = _IterateQueueDataPipes(self.datapipes)  # type: ignore[assignment]
        if self.main_prefetch_cnt > 0:
            self.end_datapipe = self.end_datapipe.prefetch(self.main_prefetch_cnt)  # type: ignore[union-attr]
        return self.end_datapipe  # type: ignore[return-value]

    def initialize_iteration(self) -> None:
        shared_seed = generate_random_scalar_tensor()
        if self._pg is not None:
            dist.broadcast(shared_seed, src=0, group=self._pg)
        shared_seed_int: int = shared_seed.item()  # type: ignore[assignment]
        _seed_generator = torch.Generator()
        _seed_generator.manual_seed(shared_seed_int)
        self._initial_seed = shared_seed_int
        torch.utils.data.graph_settings.apply_random_seed(
            self.end_datapipe,  # type: ignore[arg-type]
            _seed_generator,
        )

        assert self.end_datapipe is not None
        if self._mp:
            if self.main_prefetch_cnt > 0:
                # Stop prefetching first
                self.end_datapipe.reset()  # type: ignore[union-attr]
                end_datapipe: DataPipe = self.end_datapipe.source_datapipe
            else:
                end_datapipe = self.end_datapipe
            # Send the shared seed to subprocesses
            dist_info = _DistInfo(shared_seed_int, self._world_size, self._rank)
            call_on_epoch_reset = partial(process_reset_fn, dist_info=dist_info, custom_reset_fn=self.worker_reset_fn)
            end_datapipe.reset_epoch(call_on_epoch_reset)
            end_datapipe.reset()
        # In-process (num_workers == 0)
        else:
            # Technically speaking, we should call `_process_reset_fn` to reset global RNGs
            # for data-related operations. However, it would pollute the state of global RNGs
            # (random, torch and numpy), if users have already seeded them in the main process
            # TODO(ejguan): This should be fixed by adding a method to isolate global RNGs
            pass

    def __del__(self):
        self.finalize()

    def finalize(self) -> None:
        r"""
        ``PrototypeMultiProcessingReadingService`` invalidate states & properly exits all subprocesses.
        """
        # TODO(618): Check if anyone stuck with messages
        def clean_me(process, req_queue, res_queue):
            # TODO(619): Can send terminations simultaneously
            # TODO(620): Make termination a function of QueueWrapperDataPipe (similar to reset)
            req_queue.put(communication.messages.TerminateRequest())
            _ = res_queue.get()
            process.join(default_dl2_worker_join_timeout_in_s)

        for process, req_queue, res_queue in self.processes:
            try:
                clean_me(process, req_queue, res_queue)
            except AttributeError:
                # Due to non-deterministic order of destruction, by the time `finalize` is called,
                # some objects may already be `None`.
                pass
            except TimeoutError:
                pass

        self.processes = []

        if self._pg is not None:
            dist.destroy_process_group(self._pg)
            self._pg = None

    def _pause(self):
        """
        Pauses DataPipes' activities such as prefetching, in order to collect state.
        """
        if self.main_prefetch_cnt > 0 and self.num_workers > 0:
            # Stop prefetching first
            self.end_datapipe.pause()  # type: ignore[union-attr]
            end_datapipe: DataPipe = self.end_datapipe.source_datapipe  # type: ignore[union-attr]
        else:
            end_datapipe = self.end_datapipe  # type: ignore[assignment]
        if self.num_workers > 0:
            end_datapipe.request_pause()
        else:
            raise RuntimeError(
                "If you would like to use `pause` with `PrototypeMultiProcessingReadingService`, "
                "please use more than 0 worker."
            )

    def _resume(self):
        """
        Resumes DataPipes' activities. This is required to be called after `_pause` before
        the DataLoader can keep yielding elements.
        """
        if self.main_prefetch_cnt > 0:
            end_datapipe: DataPipe = self.end_datapipe.source_datapipe  # type: ignore[union-attr]
        else:
            end_datapipe = self.end_datapipe  # type: ignore[assignment]
        if self.num_workers > 0:
            end_datapipe.request_resume()
        else:
            raise RuntimeError(
                "If you would like to use `resume` with `PrototypeMultiProcessingReadingService`, "
                "please use more than 0 worker."
            )
        if self.main_prefetch_cnt > 0 and self.num_workers > 0:
            self.end_datapipe.resume()  # type: ignore[union-attr]

    def _get_naive_datapipe_snapshot(self):
        return self.end_datapipe._number_of_samples_yielded, self._initial_seed

    def _restore_naive_datapipe_snapshot(self, n_samples_yielded, initial_seed):
        initial_seed_generator = torch.Generator()
        initial_seed_generator.manual_seed(initial_seed)
        _simple_graph_snapshot_restoration(self.end_datapipe, n_samples_yielded, initial_seed_generator)
        # TODO: I might want to skip `initialize_iteration` after this????


class MultiProcessingReadingService(ReadingServiceInterface):
    r"""
    ``MultiProcessingReadingService`` that utilizes ``torch.utils.data.DataLoader`` to
    launch subprocesses for ``DataPipe`` graph. Please refers to documents of ``DataLoader``
    in https://pytorch.org/docs/stable/data.html#torch.utils.data.DataLoader for all arguments.

    Note:
        This ``ReadingService`` be replaced by :class:`PrototypeMultiProcessingReadingService`.
    """
    num_workers: int
    pin_memory: bool
    timeout: float
    worker_init_fn: Optional[Callable[[int], None]]
    prefetch_factor: Optional[int]
    persistent_workers: bool

    def __init__(
        self,
        num_workers: int = 0,
        pin_memory: bool = False,
        timeout: float = 0,
        worker_init_fn: Optional[Callable[[int], None]] = None,
        multiprocessing_context=None,
        prefetch_factor: Optional[int] = None,
        persistent_workers: bool = False,
    ) -> None:
        self.num_workers = num_workers
        self.pin_memory = pin_memory
        self.timeout = timeout
        self.worker_init_fn = worker_init_fn
        self.multiprocessing_context = multiprocessing_context
        self.prefetch_factor = prefetch_factor
        self.persistent_workers = persistent_workers
        if self.num_workers == 0:
            self.prefetch_factor = None
            self.persistent_workers = False
        self.dl_: Optional[DataLoader] = None

    # Wrap the DataLoader with IterableWrapper to respect type annotation
    def initialize(self, datapipe: DataPipe) -> DataPipe:
        self.dl_ = DataLoader(
            datapipe,
            num_workers=self.num_workers,
            pin_memory=self.pin_memory,
            timeout=self.timeout,
            worker_init_fn=self.worker_init_fn,
            multiprocessing_context=self.multiprocessing_context,
            prefetch_factor=self.prefetch_factor,
            persistent_workers=self.persistent_workers,
            # TODO(621): `collate_fn` is necessary until we stop using DLv1 https://github.com/pytorch/data/issues/530
            collate_fn=_collate_no_op,
            batch_size=1,  # This reading service assume batching is done via DataPipe
        )
        return IterableWrapper(self.dl_)  # type: ignore[return-value]

    def finalize(self) -> None:
        if self.persistent_workers and self.dl_ is not None and self.dl_._iterator is not None:
            self.dl_._iterator._shutdown_workers()  # type: ignore[attr-defined]
            self.dl_._iterator = None


class DistributedReadingService(ReadingServiceInterface):
    r"""
    ``DistributedReadingSerivce`` handles distributed sharding on the graph of ``DataPipe`` and
    guarantee the randomness by sharing the same seed across the distributed processes.

    Args:
        timeout: Timeout for operations executed against the process group in seconds.
            Default value equals 30 minutes.
    """

    def __init__(self, timeout: int = default_timeout_in_s):
        if not dist.is_available():
            raise RuntimeError("Torch Distributed is required to be available")
        self._world_size: int = 1
        self._rank: int = 0
        self._datapipe: Optional[DataPipe] = None
        self._timeout: int = timeout
        self._pg: Optional[dist.ProcessGroup] = None

    def initialize(self, datapipe: DataPipe) -> DataPipe:
        r"""
        Launches the ``gloo``-backend distributed process group. Carries out distributed sharding
        on the graph of ``DataPipe`` and returnes the graph attached with a ``FullSyncIterDataPipe``
        at the end.
        """
        if not (dist.is_available() and dist.is_initialized()):
            raise RuntimeError("Torch Distributed is required to be initialized")
        self._world_size = dist.get_world_size()
        self._rank = dist.get_rank()
        self._pg = dist.new_group(backend="gloo", timeout=timedelta(seconds=self._timeout))
        torch.utils.data.graph_settings.apply_sharding(
            datapipe, self._world_size, self._rank, SHARDING_PRIORITIES.DISTRIBUTED
        )
        # Only append FullSyncIterDataPipe if it's not presented at the end of the pipeline
        if not isinstance(datapipe, FullSync):
            datapipe = datapipe.fullsync(self._timeout)
        self._datapipe = datapipe
        return datapipe

    def initialize_iteration(self) -> None:
        r"""
        Shares the same seed from rank 0 to other ranks across the distributed processes
        and apply the random seed to the ``DataPipe`` graph.
        """
        # TODO: Seed Generator should be moved to DataLoader2 after the API
        #       change of initialize_iteration is landed.
        seed = self._share_seed()
        _seed_generator = torch.Generator()
        _seed_generator.manual_seed(seed)
        assert self._datapipe is not None
        self._datapipe = torch.utils.data.graph_settings.apply_random_seed(
            self._datapipe,
            _seed_generator,
        )

    def _share_seed(self):
        shared_seed = generate_random_scalar_tensor()
        dist.broadcast(shared_seed, src=0, group=self._pg)
        return shared_seed.item()

    def __del__(self):
        self.finalize()

    def finalize(self) -> None:
        r"""
        Clean up the distributed process group.
        """
        if self._pg is not None:
            dist.destroy_process_group(self._pg)
            self._pg = None<|MERGE_RESOLUTION|>--- conflicted
+++ resolved
@@ -17,11 +17,8 @@
 import torch.distributed as dist
 
 from torch.utils.data import DataLoader
-<<<<<<< HEAD
+from torch.utils.data.datapipes.iter.grouping import SHARDING_PRIORITIES
 from torch.utils.data.datapipes.utils.snapshot import _simple_graph_snapshot_restoration
-=======
-from torch.utils.data.datapipes.iter.grouping import SHARDING_PRIORITIES
->>>>>>> c3d68084
 
 from torchdata._constants import default_dl2_worker_join_timeout_in_s, default_timeout_in_s
 from torchdata.dataloader2 import communication
@@ -251,13 +248,9 @@
         self.end_datapipe = None
         self._mp = num_workers > 0
         self._pg = None
-<<<<<<< HEAD
-        self._dist_info = DistInfo(1, 0)
-        self._initial_seed = None
-=======
         self._world_size = 1
         self._rank = 0
->>>>>>> c3d68084
+        self._initial_seed = None
 
     def initialize(self, datapipe: DataPipe) -> DataPipe:
         r"""
