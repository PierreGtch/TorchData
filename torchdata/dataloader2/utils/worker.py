--- conflicted
+++ resolved
@@ -147,13 +147,8 @@
     datapipe: DataPipe,
     worker_info: WorkerInfo,
     seed_generator: SeedGenerator,
-<<<<<<< HEAD
-    custom_reset_fn: Optional[Callable[[DataPipe, WorkerInfo, SeedGenerator], DataPipe]] = None,
-    custom_dispatch_process_reset_fn: Optional[Callable[[DataPipe], DataPipe]] = None,
-=======
     iter_reset_fn: Optional[Callable[[DataPipe], DataPipe]] = None,
     custom_reset_fn: Optional[Callable[[DataPipe, WorkerInfo, SeedGenerator], DataPipe]] = None,
->>>>>>> 01fc7620
 ) -> DataPipe:
     r"""
     Based on the distributed shared random seed and worker id, this function is used to
@@ -171,11 +166,7 @@
         if worker_info.worker_id == 0:
             # Use WorkerInfo(1, 0)
             dispatch_reset_fn = partial(
-<<<<<<< HEAD
-                dispatch_process_reset_fn, custom_dispatch_process_reset_fn=custom_dispatch_process_reset_fn
-=======
                 dispatch_process_reset_fn, iter_reset_fn=iter_reset_fn, custom_reset_fn=custom_reset_fn
->>>>>>> 01fc7620
             )
             dispatch_process_consumer_dp.reset_epoch(dispatch_reset_fn, seed_generator)
 
