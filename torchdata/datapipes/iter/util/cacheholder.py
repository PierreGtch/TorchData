--- conflicted
+++ resolved
@@ -242,11 +242,6 @@
                 if not file_exists:
                     result = 0
                     promise_fh.seek(0)
-<<<<<<< HEAD
-                    promise_fh.write("[dataloader session uid]")
-                    promise_fh.truncate()
-                    promise_fh.flush()
-=======
                     data = promise_fh.read()
                     # TODO(635): Potentially there is old .promise file from previous failed run, we
                     # need to somehow propagate uniq session id for dataloader, save and compare it here,
@@ -258,7 +253,6 @@
                         promise_fh.write("[dataloader session uid]")
                         promise_fh.truncate()
                         promise_fh.flush()
->>>>>>> df024b9b
 
         return result
 
@@ -410,7 +404,6 @@
             )
 
     def __iter__(self):
-<<<<<<< HEAD
         # old_promise_filename = None
         # old_filename = None
         # first_entry = True
@@ -428,18 +421,13 @@
                 self._del_promise_file(old_promise_filename, original_file_name)
                 if old_rec_uuid == last_record_uuid:
                     break
-
-=======
-        old_promise_filename = None
-        old_filename = None
-        first_entry = True
-        # TODO(636): Limit buffer size here. It is only contains file names from archive,
-        # but better be save than sorry.
-        buffer: List[Any] = []
->>>>>>> df024b9b
+                # TODO(VitalyFedyunin): If no match found, that means we exceeded length of memory_cell 
+                # and there is aggressive amount 1-to-zero cases, raise error and explain how to fix 
+
         for filename in self.source_datapipe:
             rec_uuid, record = self.memory_cell_dp.get_last()
             original_file_name = self.first_filepath_fn(record)
+            # TODO(VitalyFedyunin): For debug mode we can detect duplicate keys situations here and warn user
             if original_file_name != filename:
                 one_to_many_detected = True
                 if one_to_one_detected:
@@ -505,7 +493,6 @@
         if cache_holder._end_caching_flag:
             raise RuntimeError("`end_caching` can only be invoked once per `OnDiskCacheHolder`")
 
-<<<<<<< HEAD
         first_filepath_fn, _hash_dict, _hash_type, _ = OnDiskCacheHolderIterDataPipe._temp_dict[cache_holder]
         cached_dp, one_many_cached_dp = cache_holder._end_caching()
         cached_dp = cached_dp.map(functools.partial(_wait_promise_fn, timeout))
@@ -514,12 +501,6 @@
         # cached_dp = FileLister(cached_dp, recursive=True)
 
         memory_cell_dp = cache_holder.source_datapipe
-=======
-        _filepath_fn, _hash_dict, _hash_type, _ = OnDiskCacheHolderIterDataPipe._temp_dict[cache_holder]
-        cached_dp = cache_holder._end_caching()
-        cached_dp = _WaitPendingCacheItemIterDataPipe(cached_dp, timeout=timeout)
-        cached_dp = FileLister(cached_dp, recursive=True)
->>>>>>> df024b9b
 
         if same_filepath_fn:
             filepath_fn = first_filepath_fn
